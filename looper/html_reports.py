""" Generate HTML reports """

import os
import glob
import pandas as _pd
import logging

from peppy.utils import alpha_cased
from collections import OrderedDict

_LOGGER = logging.getLogger('HTMLReportBuilder')

__author__ = "Jason Smith"
__email__ = "jasonsmith@virginia.edu"

# HTML generator vars 
HTML_HEAD_OPEN = \
"""\
<!doctype html>
<html lang="en">
    <head>
        <!-- Required meta tags -->
        <meta charset="utf-8">
        <meta name="viewport" content="width=device-width, initial-scale=1, shrink-to-fit=no">

        <!-- Bootstrap CSS 
        /*!
         * Bootswatch v4.1.1
         * Homepage: https://bootswatch.com
         * Copyright 2012-2018 Thomas Park
         * Licensed under MIT
         * Based on Bootstrap
        *//*!
         * Bootstrap v4.1.1 (https://getbootstrap.com/)
         * Copyright 2011-2018 The Bootstrap Authors
         * Copyright 2011-2018 Twitter, Inc.
         * Licensed under MIT (https://github.com/twbs/bootstrap/blob/master/LICENSE)
         -->
        <link rel="stylesheet" href="https://stackpath.bootstrapcdn.com/bootswatch/4.1.1/flatly/bootstrap.min.css">
        <link rel="stylesheet" href="https://cdn.datatables.net/1.10.18/css/jquery.dataTables.min.css">

"""
HTML_TITLE = \
"""\
        <title>Looper project summary for {project_name}</title>
"""
HTML_HEAD_CLOSE = \
"""\
    </head>
    <body>
      <div class="container">
"""
HTML_BUTTON = \
"""\
	  <hr>
	  <div class='container-fluid'>
		  <p class='text-left'>
		  <a class='btn btn-info' href='{file_path}' role='button'>{label}</a>
		  </p>
	  </div>
	  <hr>
"""
HTML_FIGURE = \
"""\
              <div class="col">
                <figure class="figure">
                  <a href='{path}'><img style="width: 100%; height: 100%" src='{image}' class="figure-img img-fluid rounded img-thumbnail" alt=""></a>
                  <a href='{path}'><figcaption class="figure-caption text-left">'{label}'</figcaption></a>
                </figure>
              </div>\
"""
HTML_FOOTER = \
"""\
        <!-- Optional JavaScript -->
        <!-- jQuery first, then Popper.js, then Bootstrap JS -->
        <script src="https://code.jquery.com/jquery-3.3.1.slim.min.js" integrity="sha384-q8i/X+965DzO0rT7abK41JStQIAqVgRVzpbzo5smXKp4YfRvH+8abtTE1Pi6jizo" crossorigin="anonymous"></script>
        <script src="https://cdnjs.cloudflare.com/ajax/libs/popper.js/1.14.3/umd/popper.min.js" integrity="sha384-ZMP7rVo3mIykV+2+9J3UJ46jBk0WLaUAdn689aCwoqbBJiSnjAK/l8WvCWPIPm49" crossorigin="anonymous"></script>
        <script src="https://stackpath.bootstrapcdn.com/bootstrap/4.1.1/js/bootstrap.min.js" integrity="sha384-smHYKdLADwkXOn1EmN1qk/HfnUcbVRZyYmZ4qpPea6sjB/pTJ0euyQp0Mk8ck+5T" crossorigin="anonymous"></script>

        <!-- D3.js -->
        <script src="https://d3js.org/d3.v5.min.js"></script>
        <!-- Plotly -->
        <script src="https://cdn.plot.ly/plotly-latest.min.js"></script>
<<<<<<< HEAD
        <script type="text/javascript">
=======
        <!-- DataTables JQuery extension -->
        <script src="https://cdn.datatables.net/1.10.18/js/jquery.dataTables.min.js"></script>
        <script src="https://cdn.datatables.net/fixedcolumns/3.2.6/js/dataTables.fixedColumns.min.js"></script>
        <script src="https://cdn.datatables.net/responsive/2.2.3/js/dataTables.responsive.min.js"></script>

        <script type="text/javascript">
          $(document).ready(function() {
            $('#data-table').DataTable({
              scrollX: true,
              fixedColumns: {
                leftColumns: 1
              }
            });
          } );

>>>>>>> 77a538e1
          var table = document.getElementById("data-table");

          function graphCol(colname){
            /* Creates a graph using Plotly.js */
            categories = getX();
            Ydata = getY(colname);

            var data = [{
              x: categories,
              y: Ydata,
              type: 'bar',
            }];

            var layout = {
              title: colname
            };
            chart = document.getElementById('charts');
            Plotly.newPlot(chart, data, layout);
          }
          function getX(){
            /* Get the sample names (the x values in the bar chart) */
            var rows = [];
            for(var i = 1, row; row = table.rows[i]; i++){
              rows.push(row.cells[0].textContent);
            }
            return rows;
          }
          function getY(colname){
            /* Gets the data in the specified column name (the y values in the bar chart) */
            var data = [];
            var colnum;
            // find which column number is the one matching the column name
            for(var i = 0; i < table.rows[0].cells.length; i++){
              if(table.rows[0].cells[i].textContent == colname){
                colnum = i;
                break;
              }
            }
            // add the data from the column to an array
            for(var i = 1, row; row = table.rows[i]; i++){
              data.push(row.cells[colnum].textContent);
            }
            return data;
          }

          function columnClicked(colname){
            /* The function that is called when a column's header is clicked */
            graphCol(colname);
          }

          function modifyNumericColumns(){
            /* Changes a column's header if the data is visualizable */

            var table = document.getElementById("data-table");
            for(var i = 0; i < table.rows[1].cells.length; i++) {  
                //iterate through first row, which will show if a column's data is numeric
                if(!isNaN(table.rows[1].cells[i].textContent)){
                  element = table.rows[0].cells[i]
                  text = element.textContent;
                  element.innerHTML = "<span class='visualize'><a href='#' title='Click to visualize this column' onclick='columnClicked(\\""+text+"\\");return false;'>" + text + "</a></span>";
                }
            }
          }
          modifyNumericColumns();
          </script>
      </div>
    </body>
</html>
"""
HTML_VARS = ["HTML_HEAD_OPEN", "HTML_TITLE", "HTML_HEAD_CLOSE",
             "HTML_BUTTON", "HTML_FIGURE", "HTML_FOOTER"]

# Navigation-related vars
NAVBAR_HEADER = \
"""\
        <div id="top"></div>
        <nav class="navbar sticky-top navbar-expand-lg navbar-dark bg-primary">
          <a class="navbar-left" href="#top"><img src="{logo}" class="d-inline-block align-middle img-responsive" alt="LOOPER" style="max-height:60px; margin-top:-10px; margin-bottom:-10px"></a>
          <button class="navbar-toggler" type="button" data-toggle="collapse" data-target="#navbarSupportedContent" aria-controls="navbarSupportedContent" aria-expanded="false" aria-label="Toggle navigation">
            <span class="navbar-toggler-icon"></span>
          </button>
          <div class="collapse navbar-collapse" id="navbarSupportedContent">
            <ul class="navbar-nav mr-auto">
              <li class="nav-item active">
                <a class="nav-link" href="{index_html}">Summary<span class="sr-only">(current)</span></a>
              </li>\
"""
NAVBAR_LOGO = \
"""\
data:image/svg+xml;base64,PD94bWwgdmVyc2lvbj0iMS4wIiBlbmNvZGluZz0iVVRGLTgiIHN0YW5kYWxvbmU9Im5vIj8+CjwhLS0gQ3JlYXRlZCB3aXRoIElua3NjYXBlIChodHRwOi8vd3d3Lmlua3NjYXBlLm9yZy8pIC0tPgoKPHN2ZwogICB4bWxuczpkYz0iaHR0cDovL3B1cmwub3JnL2RjL2VsZW1lbnRzLzEuMS8iCiAgIHhtbG5zOmNjPSJodHRwOi8vY3JlYXRpdmVjb21tb25zLm9yZy9ucyMiCiAgIHhtbG5zOnJkZj0iaHR0cDovL3d3dy53My5vcmcvMTk5OS8wMi8yMi1yZGYtc3ludGF4LW5zIyIKICAgeG1sbnM6c3ZnPSJodHRwOi8vd3d3LnczLm9yZy8yMDAwL3N2ZyIKICAgeG1sbnM9Imh0dHA6Ly93d3cudzMub3JnLzIwMDAvc3ZnIgogICB4bWxuczpzb2RpcG9kaT0iaHR0cDovL3NvZGlwb2RpLnNvdXJjZWZvcmdlLm5ldC9EVEQvc29kaXBvZGktMC5kdGQiCiAgIHhtbG5zOmlua3NjYXBlPSJodHRwOi8vd3d3Lmlua3NjYXBlLm9yZy9uYW1lc3BhY2VzL2lua3NjYXBlIgogICB3aWR0aD0iNjMuODg1MTM2bW0iCiAgIGhlaWdodD0iNTguNTA0NzA3bW0iCiAgIHZpZXdCb3g9IjAgMCAyMjYuMzY0NjUgMjA3LjMwMDEzIgogICBpZD0ic3ZnNDE5OCIKICAgdmVyc2lvbj0iMS4xIgogICBpbmtzY2FwZTp2ZXJzaW9uPSIwLjkxIHIxMzcyNSIKICAgc29kaXBvZGk6ZG9jbmFtZT0ibG9nb19sb29wZXIuc3ZnIj4KICA8ZGVmcwogICAgIGlkPSJkZWZzNDIwMCIgLz4KICA8c29kaXBvZGk6bmFtZWR2aWV3CiAgICAgaWQ9ImJhc2UiCiAgICAgcGFnZWNvbG9yPSIjZmZmZmZmIgogICAgIGJvcmRlcmNvbG9yPSIjNjY2NjY2IgogICAgIGJvcmRlcm9wYWNpdHk9IjEuMCIKICAgICBpbmtzY2FwZTpwYWdlb3BhY2l0eT0iMC4wIgogICAgIGlua3NjYXBlOnBhZ2VzaGFkb3c9IjIiCiAgICAgaW5rc2NhcGU6em9vbT0iMi44Mjg0MjcxIgogICAgIGlua3NjYXBlOmN4PSI4MC45NTQ1MzIiCiAgICAgaW5rc2NhcGU6Y3k9IjIyOS42MjgxOCIKICAgICBpbmtzY2FwZTpkb2N1bWVudC11bml0cz0icHgiCiAgICAgaW5rc2NhcGU6Y3VycmVudC1sYXllcj0ibGF5ZXIxIgogICAgIHNob3dncmlkPSJmYWxzZSIKICAgICBmaXQtbWFyZ2luLXRvcD0iMiIKICAgICBmaXQtbWFyZ2luLWxlZnQ9IjMiCiAgICAgZml0LW1hcmdpbi1yaWdodD0iMyIKICAgICBmaXQtbWFyZ2luLWJvdHRvbT0iMiIgLz4KICA8bWV0YWRhdGEKICAgICBpZD0ibWV0YWRhdGE0MjAzIj4KICAgIDxyZGY6UkRGPgogICAgICA8Y2M6V29yawogICAgICAgICByZGY6YWJvdXQ9IiI+CiAgICAgICAgPGRjOmZvcm1hdD5pbWFnZS9zdmcreG1sPC9kYzpmb3JtYXQ+CiAgICAgICAgPGRjOnR5cGUKICAgICAgICAgICByZGY6cmVzb3VyY2U9Imh0dHA6Ly9wdXJsLm9yZy9kYy9kY21pdHlwZS9TdGlsbEltYWdlIiAvPgogICAgICAgIDxkYzp0aXRsZT48L2RjOnRpdGxlPgogICAgICA8L2NjOldvcms+CiAgICA8L3JkZjpSREY+CiAgPC9tZXRhZGF0YT4KICA8ZwogICAgIGlua3NjYXBlOmxhYmVsPSJMYXllciAxIgogICAgIGlua3NjYXBlOmdyb3VwbW9kZT0ibGF5ZXIiCiAgICAgaWQ9ImxheWVyMSIKICAgICB0cmFuc2Zvcm09InRyYW5zbGF0ZSgtMjc4LjI0NjI0LC04NTQuNDI2NDIpIj4KICAgIDxwYXRoCiAgICAgICBzdHlsZT0iZmlsbDojNWY4ZGQzO3N0cm9rZTojZmZmZmZmO3N0cm9rZS13aWR0aDoxLjU7c3Ryb2tlLW1pdGVybGltaXQ6NDtzdHJva2UtZGFzaGFycmF5Om5vbmUiCiAgICAgICBpZD0icGF0aDQxNDYiCiAgICAgICBkPSJtIDM0NS40MjUyNCw5OTMuMDc5MDQgYyA2LjE1MSwwIDEyLjQwOCwtMS4wMTQgMTguNTM2LC0zLjE0NyBsIC00LjYwOCwtMTMuMjIxIGMgLTIyLjEyNiw3LjcwMyAtNDYuMzk5LC00LjAyMSAtNTQuMTA1LC0yNi4xNCAtNy43MTEsLTIyLjEyMDAxIDQuMDE1LC00Ni4zOTEwMSAyNi4xMzcsLTU0LjEwMzAxIDguMzI3LC0yLjkwMiAxNy4xNzcsLTMuMTM1IDI1LjUxMywtMC43NyBsIC0xNS4yNiw4LjA4MyA2LjU1NCwxMi4zNzIgMzYuNTQ4MDEsLTE5LjM2IC0yMi4yMDMwMSwtMzUuMjggLTExLjg0OSw3LjQ1NiA4LjAwMywxMi43MTkgYyAtMTAuNDg3LC0yLjU2MyAtMjEuNTA5LC0yLjA2NCAtMzEuOTE1LDEuNTYyIC0yOS40MTIsMTAuMjUzIC00NS4wMDAwMSw0Mi41MjEgLTM0Ljc0OTAxLDcxLjkzMDAxIDguMTEyMDEsMjMuMjggMzAuMDIyMDEsMzcuODk5IDUzLjM5ODAxLDM3Ljg5OSB6IgogICAgICAgaW5rc2NhcGU6Y29ubmVjdG9yLWN1cnZhdHVyZT0iMCIKICAgICAgIHNvZGlwb2RpOm5vZGV0eXBlcz0ic2NjY2NjY2NjY2NjY2NzIiAvPgogICAgPHJlY3QKICAgICAgIHN0eWxlPSJjb2xvcjojMDAwMDAwO2NsaXAtcnVsZTpub256ZXJvO2Rpc3BsYXk6aW5saW5lO292ZXJmbG93OnZpc2libGU7dmlzaWJpbGl0eTp2aXNpYmxlO29wYWNpdHk6MTtpc29sYXRpb246YXV0bzttaXgtYmxlbmQtbW9kZTpub3JtYWw7Y29sb3ItaW50ZXJwb2xhdGlvbjpzUkdCO2NvbG9yLWludGVycG9sYXRpb24tZmlsdGVyczpsaW5lYXJSR0I7c29saWQtY29sb3I6IzAwMDAwMDtzb2xpZC1vcGFjaXR5OjE7ZmlsbDojNWY4ZGQzO2ZpbGwtb3BhY2l0eToxO2ZpbGwtcnVsZTpub256ZXJvO3N0cm9rZTojZmZmZmZmO3N0cm9rZS13aWR0aDoxLjU7c3Ryb2tlLWxpbmVjYXA6YnV0dDtzdHJva2UtbGluZWpvaW46bWl0ZXI7c3Ryb2tlLW1pdGVybGltaXQ6NDtzdHJva2UtZGFzaGFycmF5Om5vbmU7c3Ryb2tlLWRhc2hvZmZzZXQ6MDtzdHJva2Utb3BhY2l0eToxO21hcmtlcjpub25lO2NvbG9yLXJlbmRlcmluZzphdXRvO2ltYWdlLXJlbmRlcmluZzphdXRvO3NoYXBlLXJlbmRlcmluZzphdXRvO3RleHQtcmVuZGVyaW5nOmF1dG87ZW5hYmxlLWJhY2tncm91bmQ6YWNjdW11bGF0ZSIKICAgICAgIGlkPSJyZWN0NDE1NyIKICAgICAgIHdpZHRoPSI0NC4wMzc0NDkiCiAgICAgICBoZWlnaHQ9IjExLjAwOTgxMiIKICAgICAgIHg9IjMyNC4xMTgxIgogICAgICAgeT0iOTIyLjc4NjMyIiAvPgogICAgPHJlY3QKICAgICAgIHk9IjkzOS41NTQyNiIKICAgICAgIHg9IjMyNC4xMTgxIgogICAgICAgaGVpZ2h0PSIxMS4wMDk4MTIiCiAgICAgICB3aWR0aD0iNDQuMDM3NDQ5IgogICAgICAgaWQ9InJlY3Q0MTU5IgogICAgICAgc3R5bGU9ImNvbG9yOiMwMDAwMDA7Y2xpcC1ydWxlOm5vbnplcm87ZGlzcGxheTppbmxpbmU7b3ZlcmZsb3c6dmlzaWJsZTt2aXNpYmlsaXR5OnZpc2libGU7b3BhY2l0eToxO2lzb2xhdGlvbjphdXRvO21peC1ibGVuZC1tb2RlOm5vcm1hbDtjb2xvci1pbnRlcnBvbGF0aW9uOnNSR0I7Y29sb3ItaW50ZXJwb2xhdGlvbi1maWx0ZXJzOmxpbmVhclJHQjtzb2xpZC1jb2xvcjojMDAwMDAwO3NvbGlkLW9wYWNpdHk6MTtmaWxsOiM1ZjhkZDM7ZmlsbC1vcGFjaXR5OjE7ZmlsbC1ydWxlOm5vbnplcm87c3Ryb2tlOiNmZmZmZmY7c3Ryb2tlLXdpZHRoOjEuNTtzdHJva2UtbGluZWNhcDpidXR0O3N0cm9rZS1saW5lam9pbjptaXRlcjtzdHJva2UtbWl0ZXJsaW1pdDo0O3N0cm9rZS1kYXNoYXJyYXk6bm9uZTtzdHJva2UtZGFzaG9mZnNldDowO3N0cm9rZS1vcGFjaXR5OjE7bWFya2VyOm5vbmU7Y29sb3ItcmVuZGVyaW5nOmF1dG87aW1hZ2UtcmVuZGVyaW5nOmF1dG87c2hhcGUtcmVuZGVyaW5nOmF1dG87dGV4dC1yZW5kZXJpbmc6YXV0bztlbmFibGUtYmFja2dyb3VuZDphY2N1bXVsYXRlIiAvPgogICAgPHJlY3QKICAgICAgIHN0eWxlPSJjb2xvcjojMDAwMDAwO2NsaXAtcnVsZTpub256ZXJvO2Rpc3BsYXk6aW5saW5lO292ZXJmbG93OnZpc2libGU7dmlzaWJpbGl0eTp2aXNpYmxlO29wYWNpdHk6MTtpc29sYXRpb246YXV0bzttaXgtYmxlbmQtbW9kZTpub3JtYWw7Y29sb3ItaW50ZXJwb2xhdGlvbjpzUkdCO2NvbG9yLWludGVycG9sYXRpb24tZmlsdGVyczpsaW5lYXJSR0I7c29saWQtY29sb3I6IzAwMDAwMDtzb2xpZC1vcGFjaXR5OjE7ZmlsbDojNWY4ZGQzO2ZpbGwtb3BhY2l0eToxO2ZpbGwtcnVsZTpub256ZXJvO3N0cm9rZTojZmZmZmZmO3N0cm9rZS13aWR0aDoxLjU7c3Ryb2tlLWxpbmVjYXA6YnV0dDtzdHJva2UtbGluZWpvaW46bWl0ZXI7c3Ryb2tlLW1pdGVybGltaXQ6NDtzdHJva2UtZGFzaGFycmF5Om5vbmU7c3Ryb2tlLWRhc2hvZmZzZXQ6MDtzdHJva2Utb3BhY2l0eToxO21hcmtlcjpub25lO2NvbG9yLXJlbmRlcmluZzphdXRvO2ltYWdlLXJlbmRlcmluZzphdXRvO3NoYXBlLXJlbmRlcmluZzphdXRvO3RleHQtcmVuZGVyaW5nOmF1dG87ZW5hYmxlLWJhY2tncm91bmQ6YWNjdW11bGF0ZSIKICAgICAgIGlkPSJyZWN0NDE2MSIKICAgICAgIHdpZHRoPSI0NC4wMzc0NDkiCiAgICAgICBoZWlnaHQ9IjExLjAwOTgxMiIKICAgICAgIHg9IjMyNC4xMTgxIgogICAgICAgeT0iOTU2LjMyMjIiIC8+CiAgICA8cGF0aAogICAgICAgc3R5bGU9ImZpbGw6IzVmOGRkMztzdHJva2U6I2ZmZmZmZjtzdHJva2Utd2lkdGg6MS41O3N0cm9rZS1taXRlcmxpbWl0OjQ7c3Ryb2tlLWRhc2hhcnJheTpub25lIgogICAgICAgaWQ9InBhdGg0MTY3IgogICAgICAgZD0ibSA0OTIuMDAzODQsMTAzMi41MjM2IGMgLTQuMDAwMjYsLTguNjkwMiAtOC45MjAxMSwtMjIuODA2MSAtOS43MDE3NywtMzMuOTMzMjMgbCAtMC41MDU3OCwtNy4wODA5MSAtNy44NjI1OCwxNi43ODI2NCAtMTcuMTA0NTQsLTE3LjEwNDUgOS4wODA5MSwwIGMgNi41NzUxNCwwIDExLjk1NDc5LC01LjM3OTY2IDExLjk1NDc5LC0xMS45NTQ3OSBsIDAsLTU5LjYxNDQ0IGMgMCwtNi41NzUxMyAtNS4zNzk2NSwtMTEuOTU0NzkgLTExLjk1NDc5LC0xMS45NTQ3OSBsIC03Ni45Mjg4NCwwIGMgLTYuNTc1MTMsMCAtMTEuOTU0NzksNS4zNzk2NiAtMTEuOTU0NzksMTEuOTU0NzkgbCAwLDU5LjYxNDQ0IGMgMCw2LjU3NTEzIDUuMzc5NjYsMTEuOTU0NzkgMTEuOTU0NzksMTEuOTU0NzkgbCAzLjMxMDU2LDAgLTE3LjEwNDU0LDE3LjEwNDUgLTcuODYyNTgsLTE2Ljc4MjY0IC0wLjUwNTc4LDcuMDgwOTEgYyAtMC43ODE2NiwxMS4xMjcxMyAtNS43MDE1MiwyNS4yNDMwMyAtOS43MDE3NywzMy45MzMyMyBsIC0yLjA2OTEsNC41MDYgNC41MDYwNCwtMi4wNjkxIGMgOC42OTAyMSwtNC4wMDAyIDIyLjgwNjA2LC04LjkyMDEgMzMuOTMzMjEsLTkuNzAxNyBsIDcuMDgwOTEsLTAuNTA1OCAtMTYuNzgyNjgsLTcuODYyNiAyNS4yNDMsLTI1LjI0MyBjIDAuMTM3OTQsLTAuMTM3OTQgMC4yNzU4OCwtMC4zMjE4NiAwLjQxMzgyLC0wLjUwNTc4IGwgOS4xNTIzMiwwIDAsMjguOTY3MzggLTE3LjQyNjQsLTYuMjk5MyA0LjY4OTk1LDUuMzMzNyBjIDcuMzEwODIsOC40MTQzIDEzLjc5Mzk5LDIxLjg0MDUgMTcuMTUwNTMsMzAuODUyNiBsIDEuNzQ3MjQsNC42NDM5IDEuNzAxMjYsLTQuNjQzOSBjIDMuMzEwNTUsLTguOTY2MSA5Ljc5MzczLC0yMi40MzgzIDE3LjE1MDUyLC0zMC44NTI2IGwgNC42ODk5NiwtNS4zMzM3IC0xNy40MjY0MSw2LjI5OTMgMCwtMjguOTY3MzggOC43MTUzOCwwIGMgMC4xMzc5NCwwLjE4MzkyIDAuMjc1ODgsMC4zMjE4NiAwLjQxMzgyLDAuNTA1NzggbCAyNS4yNDMsMjUuMjQzIC0xNi43ODI2OSw3Ljg2MjYgNy4wODA5MiwwLjUwNTggYyAxMS4xMjcxNSwwLjc4MTYgMjUuMjQzLDUuNzAxNSAzMy45MzMyMSw5LjcwMTcgbCA0LjUwNjA0LDIuMDY5MSB6IG0gLTEwMi4xMDMsLTExMS45ODU2MyA3NS4xMzU2MiwwIDAsNTcuNzc1MjQgLTc1LjEzNTYyLDAgeiIKICAgICAgIGlua3NjYXBlOmNvbm5lY3Rvci1jdXJ2YXR1cmU9IjAiCiAgICAgICBzb2RpcG9kaTpub2RldHlwZXM9ImNjY2Njc3Nzc3Nzc3NjY2NjY2NjY2Njc2NjY2NjY2NjY2NjY2NjY2NjY2NjY2NjY2MiIC8+CiAgPC9nPgo8L3N2Zz4K\
"""
NAVBAR_DROPDOWN_HEADER = \
"""\
              <li class="nav-item dropdown">
                <a class="nav-link dropdown-toggle" href="#" id="navbarDropdown" role="button" data-toggle="dropdown" aria-haspopup="true" aria-expanded="false">
                  {menu_name}
                </a>
                <div class="dropdown-menu" aria-labelledby="navbarDropdown">\
"""
NAVBAR_DROPDOWN_DIVIDER = \
"""\
                  <div class="dropdown-divider"></div>\
"""
NAVBAR_DROPDOWN_LINK = \
"""\
                  <a class="dropdown-item" href="{html_page}">{page_name}</a>\
"""
NAVBAR_DROPDOWN_FOOTER = \
"""\
                </div>
              </li>\
"""
NAVBAR_MENU_LINK = \
"""\
              <li class="nav-item">
                <a class="nav-link" href="{html_page}">{page_name}</a>
              </li>\
"""
NAVBAR_SEARCH_FOOTER = \
"""\
            </ul>
            <form class="form-inline my-2 my-lg-0">
              <input class="form-control mr-sm-2" type="search" placeholder="Search" aria-label="Search">
              <button class="btn btn-outline-success my-2 my-sm-0" type="submit">Search</button>
            </form>
          </div>
        </nav>
"""
NAVBAR_FOOTER = \
"""\
            </ul>
          </div>
        </nav>
"""
HTML_NAVBAR_STYLE_BASIC = \
"""\
    <style>
        ul.navbar {
            list-style-type: none;
            margin: 0;
            padding: 0;
            overflow: hidden;
            background-color: #333333;
        }

        li.navbar {
            float: left;
        }

        li.navbar a {
            display: block;
            color: white;
            text-align: center;
            padding: 16px;
            text-decoration: none;
        }

        li.navbar a:hover {
            background-color: #111111;
        }
    </style>
"""
HTML_NAVBAR_BASIC = \
"""\
    <ul class="navbar">
        <li class="navbar"><a href='{index_html}'>Home</a></li>
        <li class="navbar"><a href='{objects_html}'>Objects</a></li>
        <li class="navbar"><a href='{samples_html}'>Samples</a></li>
    </ul>
"""
NAVBAR_VARS = ["HTML_NAVBAR_STYLE_BASIC", "HTML_NAVBAR_BASIC", "NAVBAR_HEADER",
               "NAVBAR_LOGO", "NAVBAR_DROPDOWN_HEADER", "NAVBAR_DROPDOWN_LINK",
               "NAVBAR_DROPDOWN_DIVIDER", "NAVBAR_DROPDOWN_FOOTER",
               "NAVBAR_MENU_LINK", "NAVBAR_SEARCH_FOOTER", "NAVBAR_FOOTER"]

# Generic HTML vars
GENERIC_HEADER = \
"""\
    <h4>{header}</h4>
"""
GENERIC_LIST_HEADER = \
"""\
      <ul style="list-style-type:circle">
"""
GENERIC_LIST_ENTRY = \
"""\
        <li><a href='{page}'>{label}</a></li>
"""
GENERIC_LIST_FOOTER = \
"""
      </ul> 
"""
GENERIC_VARS = ["HTML_HEAD_OPEN", "HTML_TITLE", "HTML_HEAD_CLOSE",
                "HTML_FOOTER", "GENERIC_HEADER", "GENERIC_LIST_HEADER",
                "GENERIC_LIST_ENTRY", "GENERIC_LIST_FOOTER"]

# Table-related
TABLE_STYLE_BASIC = \
"""
        <style type="text/css">
            table.stats-table {
                font-size: 12px;
                border: 1px solid #CCC; 
                font-family: Courier New, Courier, monospace;
            } 
            .stats-table td {
                padding: 4px;
                margin: 3px;
                border: 1px solid #CCC;
            }
            .stats-table th {
                background-color: #104E8B; 
                color: #FFF;
                font-weight: bold;
            }
        </style>
"""
TABLE_STYLE_ROTATED_HEADER = \
"""\
        .container{
          margin-top: 20px;
        }
        .nav-link{
          margin: 0px 10px 0px 10px;
        }
        .table-header-rotated td{
          width: 60px;
          border-left: 1px solid #dddddd;
          border-right: 1px solid #dddddd;
          vertical-align: middle;
          text-align: center;
        }
        .table-header-rotated th.rotate-45{
          height: 120px;
          width: 60px;
          min-width: 60px;
          max-width: 60px;
          position: relative;
          vertical-align: bottom;
          padding: 0;
          font-size: 14px;
          line-height: 0.8;
          border-top: none;
        }
        .table-header-rotated th.rotate-45 > div{
          position: relative;
          top: 0px;
          left: 60px;
          height: 100%;
          -ms-transform:skew(-45deg,0deg);
          -moz-transform:skew(-45deg,0deg);
          -webkit-transform:skew(-45deg,0deg);
          -o-transform:skew(-45deg,0deg);
          transform:skew(-45deg,0deg);
          overflow: ellipsis;
          border-left: 1px solid #dddddd;
          border-right: 1px solid #dddddd;
        }
        .table-header-rotated th.rotate-45 span.visualize {
          -ms-transform:      rotate(315deg);
          -moz-transform:     rotate(315deg);
          -webkit-transform:  rotate(315deg);
          -o-transform:       rotate(315deg);
          transform:          rotate(315deg);
          /*
          border-top: 1px solid #dddddd;
          border-bottom: 1px solid #dddddd;
          
          don't know how to fix the problem with the table lines not showing up
          */
          position: absolute;
          left: 10px;
        }
        .table-header-rotated th.rotate-45 span {
          -ms-transform:skew(45deg,0deg) rotate(315deg);
          -moz-transform:skew(45deg,0deg) rotate(315deg);
          -webkit-transform:skew(45deg,0deg) rotate(315deg);
          -o-transform:skew(45deg,0deg) rotate(315deg);
          transform:skew(45deg,0deg) rotate(315deg);
          position: absolute;
          bottom: 30px;
          left: -25px;
          display: inline-block;
          width: 85px;
          text-align: left;
        }
"""
TABLE_STYLE_TEXT = \
"""\
        .table td.text {
            max-width: 150px;
            padding: 0px 2px 0px 2px;
        }
        .table td.text span {
            white-space: nowrap;
            overflow: hidden;
            text-overflow: ellipsis;
            display: inline-block;
            max-width: 100%;
            vertical-align: middle;
        }
        .table td.text span:active {
            white-space: normal;
            text-overflow: clip;
            max-width: 100%;
        }
        .table-condensed > tbody > tr > td,
        .table-condensed > tbody > tr > th {
            padding: 0px 2px 0px 2px;
            vertical-align: middle;
        }
        .fix-col{
          position: absolute;
          background: white;
        }
"""
TABLE_HEADER = \
"""
<<<<<<< HEAD
=======

>>>>>>> 77a538e1
      <div class="row" style="margin-top: 20px; margin-bottom: 20px;">
        <h2 class="col-10">Looper stats summary</h2>
        <button type='button' href='{file_path}' class='btn btn-outline-primary'>{label}</button>
      </div>
      
<<<<<<< HEAD
      <div class="table-responsive-sm" style="overflow-x: scroll;">
        <table class="table table-sm table-striped table-header-rotated table-condensed" id="data-table">                           
=======
      <div>
        <table class="display compact" id="data-table">
>>>>>>> 77a538e1
          <thead>
            <tr>
"""
TABLE_COLS = \
"""\
              <th class="rotate-45"><div><span>{col_val}</span></div></th>
"""
TABLE_COLS_FOOTER = \
"""\
            </tr>
          </thead>
          <tbody>
"""
TABLE_ROW_HEADER = \
"""\
            <tr>    
"""
TABLE_ROWS = \
"""\
              <td class="text"><span>{row_val}</span></td>
"""
TABLE_ROW_FOOTER = \
"""\
            </tr>
"""
TABLE_FOOTER = \
"""\
          </tbody>
        </table>
      </div>
"""
TABLE_ROWS_LINK = \
"""\
<<<<<<< HEAD
              <td style="cursor:pointer" onclick="location.href='{html_page}'" class="fix-col"><a class="LN1 LN2 LN3 LN4 LN5" href="{page_name}" target="_top">{link_name}</a></td>
=======
              <td style="cursor:pointer" onclick="location.href='{html_page}'"><a class="LN1 LN2 LN3 LN4 LN5" href="{page_name}">{link_name}</a></td>
>>>>>>> 77a538e1
"""
LINKS_STYLE_BASIC = \
"""
      a.LN1 {
        font-style:normal;
        font-weight:bold;
        font-size:1.0em;
      }

      a.LN2:link {
        color:#A4DCF5;
        text-decoration:none;
      }

      a.LN3:visited {
        color:#A4DCF5;
        text-decoration:none;
      }

      a.LN4:hover {
        color:#A4DCF5;
        text-decoration:none;
      }

      a.LN5:active {
        color:#A4DCF5;
        text-decoration:none;
      }
"""
TABLE_VISUALIZATION = \
"""
      <div>
        <div id="charts">
          
        </div>
        <h4 align="center">Click on a table header to visualize that column!</h4>
      </div>
"""
TABLE_VARS = ["TABLE_STYLE_BASIC", "TABLE_HEADER", "TABLE_COLS",
              "TABLE_COLS_FOOTER", "TABLE_ROW_HEADER", "TABLE_ROWS",
              "TABLE_ROW_FOOTER", "TABLE_FOOTER",
              "TABLE_ROWS_LINK", "LINKS_STYLE_BASIC",
              "TABLE_STYLE_ROTATED_HEADER", "TABLE_STYLE_TEXT",
              "TABLE_VISUALIZATION"]

# Sample-page-related
SAMPLE_HEADER = \
"""\
<html>
<h1>{sample_name} figures</h1>
    <body>
        <p><a href='{index_html_path}'>Return to summary page</a></p>

"""

SAMPLE_BUTTONS = \
"""\
        <hr>
        <div class="container-fluid">
            <p class="text-left">
            <button type="button" class='{button_class}' disabled>STATUS: {flag}</button>
            <a class="btn btn-info" href='{log_file}' role="button">Log file</a>
            <a class="btn btn-info" href='{profile_file}' role="button">Pipeline profile</a>
            <a class="btn btn-info" href='{commands_file}' role="button">Pipeline commands</a>
            <a class='btn btn-info' href='{stats_file}' role='button'>Stats summary file</a>         
            </p>
        </div>
        <hr>
"""
SAMPLE_TABLE_HEADER = \
"""\
      <h5>Looper stats summary</h5>
        <div class="table-responsive-sm">
          <table class="table table-sm table-hover table-bordered table-condensed" style="white-space: nowrap; width: 1%;">                           
            <tbody>
"""
SAMPLE_TABLE_FIRSTROW = \
"""\
              <tr class="table-light">
                <th>{row_name}</th>
                <td style="cursor:pointer" onclick="location.href='{html_page}'"><a href="{page_name}" target="_top">{link_name}</a></td>
              </tr>
"""
SAMPLE_TABLE_ROW = \
"""\
              <tr>
                <th>{row_name}</th>
                <td class="text"><span>{row_val}</span></td>
              </tr>
"""
SAMPLE_TABLE_STYLE = \
"""\
        .table td.text {
            max-width: 500px;
            <!-- top|right|bottom|left -->
            padding: 0px 2px 0px 2px;
        }
        .table td.text span {
            white-space: nowrap;
            overflow: hidden;
            text-overflow: ellipsis;
            display: inline-block;
            max-width: 100%;
            vertical-align: middle;
        }
        .table td.text span:active {
            white-space: normal;
            text-overflow: clip;
            max-width: 100%;
        }
        .table-condensed > tbody > tr > td,
        .table-condensed > tbody > tr > th {
            padding: 0px 2px 0px 2px;
            vertical-align: middle;
        }
"""
SAMPLE_PLOTS = \
"""\
            <figure class="figure">
                <a href='{path}'><img style="width: 200px; height: 200px" src='{image}' class="figure-img img-fluid rounded" alt=""></a>
                <a href='{path}'><figcaption class="figure-caption text-left">'{label}'</figcaption></a>
            </figure>
"""
SAMPLE_FOOTER = \
"""
        <p><a href='{index_html_path}'>Return to summary page</a></p>
    </body>
</html>
"""
SAMPLE_VARS = ["SAMPLE_HEADER", "SAMPLE_BUTTONS", "SAMPLE_PLOTS",
               "SAMPLE_FOOTER", "SAMPLE_TABLE_HEADER", "SAMPLE_TABLE_STYLE",
               "SAMPLE_TABLE_FIRSTROW", "SAMPLE_TABLE_ROW"]

# Status-page-related
STATUS_HEADER = \
"""\
        <hr>
        <div class="container-fluid">
"""
STATUS_TABLE_HEAD = \
"""\
        <div class="d-flex justify-content-between">
          <div class="table-responsive-sm">
            <table class="table table-sm table-hover table-bordered">
              <thead>
                <th>Sample name</th>
                <th>Status</th>
                <th>Log file</th>
                <th>Runtime</th>
                <th>Peak memory use</th>
              </thead>
              <tbody>
"""
STATUS_BUTTON = \
"""\
                <tr>
                  <td><button type="button" class='{button_class}' disabled>{sample}: {flag}</button></td>
                </tr>
"""
STATUS_ROW_HEADER = \
"""\
                <tr>
"""
STATUS_ROW_VALUE = \
"""\
                  <td class='{row_class}'>{value}</td>
"""
STATUS_ROW_LINK = \
"""\
                  <td class='{row_class}' style="cursor:pointer" onclick="location.href='{file_link}'"><a href="{file_link}" target="_top">{link_name}</a></td>
"""
STATUS_ROW_FOOTER = \
"""\
                </tr>
"""
STATUS_FOOTER = \
"""\
              </tbody>
            </table>
          </div>  
        </div>
        <hr>
"""
STATUS_VARS = ["STATUS_HEADER", "STATUS_TABLE_HEAD", "STATUS_BUTTON",
               "STATUS_ROW_HEADER", "STATUS_ROW_VALUE", "STATUS_ROW_LINK",
               "STATUS_ROW_FOOTER", "STATUS_FOOTER"]

# Objects-page-related
OBJECTS_HEADER = \
"""\
<html>
<h1>{object_type} figures</h1>
    <body>
        <p><a href='{index_html_path}'>Return to summary page</a></p>

"""
OBJECTS_LIST_HEADER = \
"""\
          <ul class="list-group list-group-flush">
"""
OBJECTS_LINK = \
"""\
            <li class="list-group-item" style="padding: 1px 3px 1px 3px;"><a href='{path}'>'{label}'</a></li>\
"""
OBJECTS_LIST_FOOTER = \
"""\
          </ul>
"""
OBJECTS_PLOTS = \
"""\
        <figure class="figure">
          <a href='{path}'><img style="width: 50%; height: 50%" src='{image}' class="figure-img img-fluid rounded" alt=""></a>
          <a href='{path}'><figcaption class="figure-caption text-left">'{label}'</figcaption></a>
        </figure>
"""
OBJECTS_FOOTER = \
"""
        <p><a href='{index_html_path}'>Return to summary page</a></p>
    </body>
</html>
"""
OBJECTS_VARS = ["OBJECTS_HEADER", "OBJECTS_LIST_HEADER", "OBJECTS_LINK",
                "OBJECTS_LIST_FOOTER", "OBJECTS_PLOTS", "OBJECTS_FOOTER"]

__all__ = HTML_VARS + NAVBAR_VARS + GENERIC_VARS + \
          TABLE_VARS + SAMPLE_VARS + STATUS_VARS + OBJECTS_VARS

class HTMLReportBuilder(object):
    """ Generate HTML summary report for project/samples """


    def __init__(self, prj):
        """
        The Project defines the instance.

        :param Project prj: Project with which to work/operate on
        """
        super(HTMLReportBuilder, self).__init__()
        self.prj = prj


    def __call__(self, objs, stats, columns):
        """ Do the work of the subcommand/program. """


        def create_object_parent_html(objs, stats):
            """
            Generates a page listing all the project objects with links
            to individual object pages
            
            :param panda.DataFrame objs: project level dataframe containing
                any reported objects for all samples
            :param list stats: a summary file of pipeline statistics for each
                analyzed sample
            """

            reports_dir = os.path.join(self.prj.metadata.output_dir,
                                       "reports")
            object_parent_path = os.path.join(reports_dir, "objects.html")

            if not os.path.exists(os.path.dirname(object_parent_path)):
                os.makedirs(os.path.dirname(object_parent_path))

            with open(object_parent_path, 'w') as html_file:
                html_file.write(HTML_HEAD_OPEN)
                html_file.write(create_navbar(objs, stats, reports_dir))
                html_file.write(HTML_HEAD_CLOSE)
                html_file.write(GENERIC_HEADER.format(header="Objects"))
                html_file.write(GENERIC_LIST_HEADER)

                if not objs.empty:
                    for key in objs['key'].drop_duplicates().sort_values():
                        page_name = key + ".html"
                        page_path = os.path.join(reports_dir, page_name.replace(' ', '_').lower())
                        page_relpath = os.path.relpath(page_path, reports_dir)
                        html_file.write(GENERIC_LIST_ENTRY.format(
                                        page=page_relpath, label=key))

                html_file.write(HTML_FOOTER)
                html_file.close()


        def create_sample_parent_html(objs, stats):
            """
            Generates a page listing all the project samples with links
            to individual sample pages

            :param panda.DataFrame objs: project level dataframe containing
                any reported objects for all samples
            :param list stats: a summary file of pipeline statistics for each
                analyzed sample
            """

            reports_dir = os.path.join(self.prj.metadata.output_dir,
                                       "reports")
            sample_parent_path = os.path.join(reports_dir, "samples.html")

            if not os.path.exists(os.path.dirname(sample_parent_path)):
                os.makedirs(os.path.dirname(sample_parent_path))

            with open(sample_parent_path, 'w') as html_file:
                html_file.write(HTML_HEAD_OPEN)
                html_file.write(create_navbar(objs, stats, reports_dir))
                html_file.write(HTML_HEAD_CLOSE)
                html_file.write(GENERIC_HEADER.format(header="Samples"))
                html_file.write(GENERIC_LIST_HEADER)

                for sample in self.prj.samples:
                    sample_name = str(sample.sample_name)
                    sample_dir = os.path.join(
                            self.prj.metadata.results_subdir, sample_name)

                    # Confirm sample directory exists, then build page
                    if os.path.exists(sample_dir):   
                        page_name = sample_name + ".html"
                        page_path = os.path.join(reports_dir, page_name.replace(' ', '_').lower())
                        page_relpath = os.path.relpath(page_path, reports_dir)
                        html_file.write(GENERIC_LIST_ENTRY.format(
                                        page=page_relpath, label=sample_name))

                html_file.write(HTML_FOOTER)
                html_file.close()


        def create_object_html(single_object, all_objects, stats):
            """
            Generates a page for an individual object type with all of its
            plots from each sample
            
            :param panda.DataFrame single_object: contains reference 
                information for an individual object type for all samples
            :param panda.DataFrame all_objects: project level dataframe 
                containing any reported objects for all samples
            :param list stats: a summary file of pipeline statistics for each
                analyzed sample
            """

            reports_dir = os.path.join(self.prj.metadata.output_dir, "reports")

            # Generate object filename
            for key in single_object['key'].drop_duplicates().sort_values():
                type = str(key)
                filename = str(key) + ".html"
            object_path = os.path.join(
                            reports_dir, filename.replace(' ', '_').lower())

            if not os.path.exists(os.path.dirname(object_path)):
                os.makedirs(os.path.dirname(object_path))

            with open(object_path, 'w') as html_file:
                html_file.write(HTML_HEAD_OPEN)
                html_file.write(create_navbar(all_objects, stats, reports_dir))
                html_file.write(HTML_HEAD_CLOSE)
                html_file.write("\t\t<h4>{} objects</h4>\n".format(str(type)))
                links = []
                figures = []
                warnings = []
                for i, row in single_object.iterrows():
                    page_path = os.path.join(
                                 self.prj.metadata.results_subdir,
                                 row['sample_name'], row['filename'])
                    image_path = os.path.join(
                                  self.prj.metadata.results_subdir,
                                  row['sample_name'], row['anchor_image'])
                    page_relpath = os.path.relpath(page_path, reports_dir)
                    # Check for the presence of both the file and thumbnail
                    if os.path.isfile(image_path) and os.path.isfile(page_path):
                        image_relpath = os.path.relpath(image_path, reports_dir)
                        # If the object has a valid image, use it!
                        if str(image_path).lower().endswith(('.png', '.jpg', '.jpeg', '.svg', '.gif')):
                            figures.append(OBJECTS_PLOTS.format(
                                            path=page_relpath,
                                            image=image_relpath,
                                            label=str(row['sample_name'])))
                        # Otherwise treat as a link
                        elif os.path.isfile(page_path):
                            links.append(GENERIC_LIST_ENTRY.format(
                                            page=page_relpath,
                                            label=str(row['sample_name'])))
                        else:
                            warnings.append(str(row['filename']))
                    # If no thumbnail image is present, add as a link
                    elif os.path.isfile(page_path):
                        links.append(GENERIC_LIST_ENTRY.format(
                                        page=page_relpath,
                                        label=str(row['sample_name'])))
                    else:
                        warnings.append(str(row['filename']))

                html_file.write(GENERIC_LIST_HEADER)
                html_file.write("\n".join(links))
                html_file.write(GENERIC_LIST_FOOTER)
                html_file.write("\t\t\t<hr>\n")
                html_file.write("\n".join(figures))
                html_file.write("\t\t\t<hr>\n")
                html_file.write(HTML_FOOTER)
                html_file.close()

            if warnings:
                _LOGGER.warn("create_object_html: " +
                             filename.replace(' ', '_').lower() +
                             " references nonexistent object files")
                _LOGGER.debug(filename.replace(' ', '_').lower() +
                              " nonexistent files: " +
                              ','.join(str(file) for file in warnings))


        def create_sample_html(objs, stats, sample_name, sample_stats):
            """
            Produce an HTML page containing all of a sample's objects
            and the sample summary statistics

            :param panda.DataFrame objs: project level dataframe containing
                any reported objects for all samples
            :param list stats: a summary file of pipeline statistics for each
                analyzed sample
            :param str sample_name: the name of the current sample
            :param list stats: pipeline run statistics for the current sample
            """

            reports_dir = os.path.join(self.prj.metadata.output_dir, "reports")
            html_filename = sample_name + ".html"
            html_page = os.path.join(
                reports_dir, html_filename.replace(' ', '_').lower())
            sample_page_relpath = os.path.relpath(
                html_page, self.prj.metadata.output_dir)

            single_sample = _pd.DataFrame()
            if not objs.empty:
                single_sample = objs[objs['sample_name'] == sample_name]

            if not os.path.exists(os.path.dirname(html_page)):
                os.makedirs(os.path.dirname(html_page))

            with open(html_page, 'w') as html_file:
                html_file.write(HTML_HEAD_OPEN)
                html_file.write("\t\t<style>\n")
                html_file.write(SAMPLE_TABLE_STYLE)
                html_file.write("\t\t</style>\n")
                html_file.write(create_navbar(objs, stats, reports_dir))
                html_file.write(HTML_HEAD_CLOSE)
                html_file.write("\t\t<h4>{}</h4>\n".format(str(sample_name)))
                sample_dir = os.path.join(
                        self.prj.metadata.results_subdir, sample_name)

                # Confirm sample directory exists, then build page
                if os.path.exists(sample_dir):                    
                    if single_sample.empty:
                        # When there is no objects.tsv file, search for the
                        # presence of log, profile, and command files
                        log_name = os.path.basename(str(glob.glob(os.path.join(
                                        self.prj.metadata.results_subdir,
                                        sample_name, '*log.md'))[0]))
                        profile_name = os.path.basename(str(glob.glob(os.path.join(
                                            self.prj.metadata.results_subdir,
                                            sample_name, '*profile.tsv'))[0]))
                        command_name = os.path.basename(str(glob.glob(os.path.join(
                                            self.prj.metadata.results_subdir,
                                            sample_name, '*commands.sh'))[0]))
                    else:
                        log_name = str(single_sample.iloc[0]['annotation']) + "_log.md"
                        profile_name = str(single_sample.iloc[0]['annotation']) + "_profile.tsv"
                        command_name = str(single_sample.iloc[0]['annotation']) + "_commands.sh"
                    # Get relative path to the log file
                    log_file = os.path.join(self.prj.metadata.results_subdir,
                                            sample_name, log_name)
                    log_relpath = os.path.relpath(log_file, reports_dir)
                    # Grab the status flag for the current sample
                    flag = glob.glob(os.path.join(self.prj.metadata.results_subdir,
                                                  sample_name, '*.flag'))
                    if not flag:  
                        button_class = "btn btn-danger"
                        flag = "Missing"
                    elif len(flag) > 1:
                        button_class = "btn btn-warning"
                        flag = "Multiple"
                    else:
                        if "completed" in str(flag):
                            button_class = "btn btn-success"
                            flag = "Completed"
                        elif "running" in str(flag):
                            button_class = "btn btn-warning"
                            flag = "Running"
                        elif "failed" in str(flag):
                            button_class = "btn btn-danger"
                            flag = "Failed"
                        else:
                            button_class = "btn btn-secondary"
                            flag = "Unknown"
                    # Create buttons linking the sample's STATUS, LOG, PROFILE,
                    # COMMANDS, and STATS files
                    stats_relpath = os.path.relpath(os.path.join(
                                        self.prj.metadata.results_subdir,
                                        sample_name, "stats.tsv"), reports_dir)
                    profile_relpath = os.path.relpath(os.path.join(
                                        self.prj.metadata.results_subdir,
                                        sample_name, profile_name), reports_dir)
                    command_relpath = os.path.relpath(os.path.join(
                                        self.prj.metadata.results_subdir,
                                        sample_name, command_name), reports_dir)
                    html_file.write(SAMPLE_BUTTONS.format(
                                        button_class=button_class,
                                        flag=flag,
                                        log_file=log_relpath,
                                        profile_file=profile_relpath,
                                        commands_file=command_relpath,
                                        stats_file=stats_relpath))

                    # Add the sample's statistics as a table
                    html_file.write("\t<div class='container-fluid'>\n")
                    html_file.write(SAMPLE_TABLE_HEADER)
                    # Produce table rows
                    for key, value in sample_stats.items():
                        # Treat sample_name as a link to sample page
                        if key == 'sample_name':
                            page_relpath = os.path.relpath(html_page, reports_dir)
                            html_file.write(SAMPLE_TABLE_FIRSTROW.format(
                                                row_name=str(key),
                                                html_page=page_relpath,
                                                page_name=html_filename,
                                                link_name=str(value)))
                        # Otherwise add as a static cell value
                        else:
                            html_file.write(SAMPLE_TABLE_ROW.format(
                                row_name=str(key),
                                row_val=str(value)))

                    html_file.write(TABLE_FOOTER)
                    html_file.write("\t  <hr>\n")
                    # Add all the objects for the current sample
                    html_file.write("\t\t<div class='container-fluid'>\n")
                    html_file.write("\t\t<h5>{sample} objects</h5>\n".format(sample=sample_name))
                    links = []
                    figures = []
                    warnings = []
                    if not single_sample.empty:
                        for sample_name in single_sample['sample_name'].drop_duplicates().sort_values():
                            o = single_sample[single_sample['sample_name'] == sample_name]
                            for i, row in o.iterrows():
                                image_path = os.path.join(
                                                self.prj.metadata.results_subdir,
                                                sample_name, row['anchor_image'])
                                image_relpath = os.path.relpath(image_path, reports_dir)
                                page_path = os.path.join(
                                                self.prj.metadata.results_subdir,
                                                sample_name, row['filename'])
                                page_relpath = os.path.relpath(page_path, reports_dir)
                                # If the object has a thumbnail image, add as a figure
                                if os.path.isfile(image_path) and os.path.isfile(page_path):
                                    # If the object has a valid image, add as a figure
                                    if str(image_path).lower().endswith(('.png', '.jpg', '.jpeg', '.svg', '.gif')):
                                        figures.append(SAMPLE_PLOTS.format(
                                                        label=str(row['key']),
                                                        path=page_relpath,
                                                        image=image_relpath))
                                    # Otherwise treat as a link
                                    elif os.path.isfile(page_path):
                                        links.append(GENERIC_LIST_ENTRY.format(
                                                        label=str(row['key']),
                                                        page=page_relpath))
                                    # If neither, there is no object by that name
                                    else:
                                        warnings.append(str(row['filename']))
                                # If no thumbnail image, it's just a link
                                elif os.path.isfile(page_path):
                                    links.append(GENERIC_LIST_ENTRY.format(
                                                    label=str(row['key']),
                                                    page=page_relpath))
                                # If no file present, there is no object by that name
                                else:
                                    warnings.append(str(row['filename']))

                    html_file.write(GENERIC_LIST_HEADER)
                    html_file.write("\n".join(links))
                    html_file.write(GENERIC_LIST_FOOTER)
                    html_file.write("\t\t\t<hr>\n")
                    html_file.write("\n".join(figures))
                    html_file.write("\t\t</div>\n")
                    html_file.write("\t\t<hr>\n")
                    html_file.write(HTML_FOOTER)
                    html_file.close()
                else:
                    # Sample was not run through the pipeline
                    _LOGGER.warn("{} is not present in {}".format(
                        sample_name, self.prj.metadata.results_subdir))
                    html_file.write(HTML_FOOTER)
                    html_file.close()
            # TODO: accumulate warnings from these functions and only display
            #       after all samples are processed
            # _LOGGER.warn("Warning: The following files do not exist: " +
                         # '\t'.join(str(file) for file in warnings))
            # Return the path to the newly created sample page
            return sample_page_relpath


        def create_status_html(objs, stats):
            """
            Generates a page listing all the samples, their run status, their
            log file, and the total runtime if completed.
            
            :param panda.DataFrame objs: project level dataframe containing
                any reported objects for all samples
            :param list stats: a summary file of pipeline statistics for each
                analyzed sample 
            """

            reports_dir = os.path.join(self.prj.metadata.output_dir, "reports")
            status_html_path = os.path.join(reports_dir, "status.html")

            if not os.path.exists(os.path.dirname(status_html_path)):
                os.makedirs(os.path.dirname(status_html_path))

            with open(status_html_path, 'w') as html_file:
                html_file.write(HTML_HEAD_OPEN)
                html_file.write("\t\t<style>\n")
                html_file.write(TABLE_STYLE_TEXT)
                html_file.write("\t\t</style>\n")
                html_file.write(create_navbar(objs, stats, reports_dir))
                html_file.write(HTML_HEAD_CLOSE)
                html_file.write(STATUS_HEADER)
                html_file.write(STATUS_TABLE_HEAD)

                # Alert user if the stats_summary.tsv is incomplete
                # Likely indicates pipeline is still running
                status_warning = False

                # Alert user to samples that are included in the project
                # but have not been run
                sample_warning = []

                for sample in self.prj.samples:
                    sample_name = str(sample.sample_name)
                    sample_dir = os.path.join(
                            self.prj.metadata.results_subdir, sample_name)

                    # Confirm sample directory exists, then build page
                    if os.path.exists(sample_dir):                        
                        # Grab the status flag for the current sample
                        flag = glob.glob(os.path.join(sample_dir, '*.flag'))               
                        if not flag:
                            button_class = "table-danger"
                            flag = "Missing"
                            _LOGGER.warn("No flag file found for {}".format(sample_name))
                        elif len(flag) > 1:
                            button_class = "table-warning"
                            flag = "Multiple"
                            _LOGGER.warn("Multiple flag files found for {}".format(sample_name))
                        else:
                            if "completed" in str(flag):
                                button_class = "table-success"
                                flag = "Completed"
                            elif "running" in str(flag):
                                button_class = "table-warning"
                                flag = "Running"
                            elif "failed" in str(flag):
                                button_class = "table-danger"
                                flag = "Failed"
                            else:
                                button_class = "table-secondary"
                                flag = "Unknown"

                        # Create table entry for each sample
                        html_file.write(STATUS_ROW_HEADER)
                        # First Col: Sample_Name (w/ link to sample page)
                        page_name = sample_name + ".html"
                        page_path = os.path.join(reports_dir, page_name.replace(' ', '_').lower())
                        page_relpath = os.path.relpath(page_path, reports_dir)
                        html_file.write(STATUS_ROW_LINK.format(
                                            row_class="",
                                            file_link=page_relpath,
                                            link_name=sample_name))
                        # Second Col: Status (color-coded)
                        html_file.write(STATUS_ROW_VALUE.format(
                                            row_class=button_class,
                                            value=flag))
                        # Third Col: Log File (w/ link to file)
                        single_sample = _pd.DataFrame()
                        if not objs.empty:
                            single_sample = objs[objs['sample_name'] == sample_name]
                        if single_sample.empty:
                            # When there is no objects.tsv file, search for the
                            # presence of log, profile, and command files
                            log_name = os.path.basename(str(glob.glob(os.path.join(
                                        self.prj.metadata.results_subdir,
                                        sample_name, '*log.md'))[0]))
                            # Currently unused. Future?
                            # profile_name = os.path.basename(str(glob.glob(os.path.join(
                                                # self.prj.metadata.results_subdir,
                                                # sample_name, '*profile.tsv'))[0]))
                            # command_name = os.path.basename(str(glob.glob(os.path.join(
                                                # self.prj.metadata.results_subdir,
                                                # sample_name, '*commands.sh'))[0]))
                        else:
                            log_name = str(single_sample.iloc[0]['annotation']) + "_log.md"
                            # Currently unused. Future?
                            # profile_name = str(single_sample.iloc[0]['annotation']) + "_profile.tsv"
                            # command_name = str(single_sample.iloc[0]['annotation']) + "_commands.sh"
                        log_file = os.path.join(self.prj.metadata.results_subdir,
                                                sample_name, log_name)
                        log_relpath = os.path.relpath(log_file, reports_dir)
                        if os.path.isfile(log_file):
                            html_file.write(STATUS_ROW_LINK.format(
                                                row_class="",
                                                file_link=log_relpath,
                                                link_name=log_name))
                        else:
                            # Leave cell empty
                            html_file.write(STATUS_ROW_LINK.format(
                                                row_class="",
                                                file_link="",
                                                link_name=""))
                        # Fourth Col: Sample runtime (if completed)
                        # Use stats.tsv <deprecated>
                        # * Use log_file instead
                        # stats_file = os.path.join(
                                        # self.prj.metadata.results_subdir,
                                        # sample_name, "stats.tsv")
                        if os.path.isfile(log_file):
                            # t = _pd.read_table(stats_file, header=None,
                                               # names=['key', 'value', 'pl'])
                            # t.drop_duplicates(subset=['key', 'pl'],
                                              # keep='last', inplace=True)
                            # alternate method: better to use log_file?
                            t = _pd.read_table(log_file, header=None,
                                                  names=['key', 'value'])
                            t.drop_duplicates(subset=['value'], keep='last',
                                                 inplace=True)
                            t['key'] = t['key'].str.replace('> `', '')
                            t['key'] = t['key'].str.replace('`', '')
                            try:
                                time = str(t[t['key'] == 'Time'].iloc[0]['value'])
                                html_file.write(STATUS_ROW_VALUE.format(
                                                row_class="",
                                                value=str(time)))
                            except IndexError:
                                status_warning = True                       
                        else:
                            html_file.write(STATUS_ROW_VALUE.format(
                                                row_class=button_class,
                                                value="Unknown"))
                        # Fifth Col: Sample peak memory use (if completed)
                        # Use *_log.md file
                        if os.path.isfile(log_file):
                            m = _pd.read_table(log_file, header=None, sep=':',
                                               names=['key', 'value'])
                            m.drop_duplicates(subset=['value'], keep='last',
                                              inplace=True)
                            m['key'] = m['key'].str.replace('*', '')
                            m['key'] = m['key'].str.replace('^\s+', '')
                            try:
                                mem = str(m[m['key'] == 'Peak memory used'].iloc[0]['value'])
                                html_file.write(STATUS_ROW_VALUE.format(
                                                row_class="",
                                                value=mem.replace(' ', '')))
                            except IndexError:
                                status_warning = True                       
                        else:
                            html_file.write(STATUS_ROW_VALUE.format(
                                                row_class=button_class,
                                                value="NA"))
                        html_file.write(STATUS_ROW_FOOTER)
                    else:
                        # Sample was not run through the pipeline
                        sample_warning.append(sample_name)

                # Close HTML file
                html_file.write(STATUS_FOOTER)
                html_file.write(HTML_FOOTER)
                html_file.close()
                
                # Alert the user to any warnings generated
                if status_warning:
                    _LOGGER.warn("The pipeline is still running..." +
                                 "Unable to complete Status.html")
                if sample_warning:
                    if len(sample_warning)==1:
                        _LOGGER.warn("{} is not present in {}".format(
                            ''.join(str(sample) for sample in sample_warning),
                            self.prj.metadata.results_subdir))
                    else:
                        warn_msg = "The following samples are not present in {}: {}"
                        _LOGGER.warn(warn_msg.format(
                            self.prj.metadata.results_subdir,
                            ' '.join(str(sample) for sample in sample_warning)))


        def create_navbar(objs, stats, wd):
            """
            Return a string containing the navbar prebuilt html.
            Generates links to each page relative to the directory
            of interest.
            
            :param pandas.DataFrame objs: project results dataframe containing
                object data
            :param list stats: a summary file of pipeline statistics for each
                analyzed sample 
            :param path wd: the working directory of the current HTML page 
                being generated, enables navbar links relative to page
            """

            # Generate full index.html path
            index_html_path = "{root}_summary.html".format(
                root=os.path.join(self.prj.metadata.output_dir, self.prj.name))
            reports_dir = os.path.join(self.prj.metadata.output_dir,
                                       "reports")
            # Generate index.html path relative to the HTML file under 
            # construction
            index_page_relpath = os.path.relpath(index_html_path, wd)
            navbar_header = NAVBAR_HEADER.format(logo=NAVBAR_LOGO,
                                                 index_html=index_page_relpath)
            # Add link to status.html page
            status_page = os.path.join(reports_dir, "status.html")
            # Use relative linking structure
            relpath = os.path.relpath(status_page, wd)
            status_link = NAVBAR_MENU_LINK.format(html_page=relpath,
                                                  page_name="Status")
            # Create list of object page links
            obj_links = []
            if not objs.dropna().empty:                
                # If the number of objects is 20 or less, use a drop-down menu
                if len(objs['key'].drop_duplicates()) <= 20:
                    # Create drop-down menu item for all the objects
                    obj_links.append(
                        NAVBAR_DROPDOWN_HEADER.format(menu_name="Objects"))
                    objects_page = os.path.join(reports_dir, "objects.html")
                    relpath = os.path.relpath(objects_page, wd)
                    obj_links.append(NAVBAR_DROPDOWN_LINK.format(
                                        html_page=relpath,
                                        page_name="All objects"))
                    obj_links.append(NAVBAR_DROPDOWN_DIVIDER)
                    for key in objs['key'].drop_duplicates().sort_values():
                        page_name = key + ".html"
                        page_path = os.path.join(
                            reports_dir, page_name.replace(' ', '_').lower())
                        relpath = os.path.relpath(page_path, wd)
                        obj_links.append(NAVBAR_DROPDOWN_LINK.format(
                                            html_page=relpath,
                                            page_name=key))
                    obj_links.append(NAVBAR_DROPDOWN_FOOTER)
                else:
                    # Create a menu link to the objects parent page
                    objects_page = os.path.join(reports_dir, "objects.html")
                    relpath = os.path.relpath(objects_page, wd)
                    obj_links.append(NAVBAR_MENU_LINK.format(
                                        html_page=relpath,
                                        page_name="Objects"))

            # Create list of sample page links
            sample_links = []
            if stats:
                if len(stats) <= 20:
                    sample_links.append(
                    NAVBAR_DROPDOWN_HEADER.format(menu_name="Samples"))
                    samples_page = os.path.join(reports_dir, "samples.html")
                    relpath = os.path.relpath(samples_page, wd)
                    sample_links.append(NAVBAR_DROPDOWN_LINK.format(
                                            html_page=relpath,
                                            page_name="All samples"))
                    sample_links.append(NAVBAR_DROPDOWN_DIVIDER)

                    for sample in stats:
                        for entry, val in sample.items():
                            if entry == "sample_name":
                                sample_name = str(val)
                                break
                            else:
                                _LOGGER.warn("Could not determine sample name in stats.tsv")
                                sample_name = ""

                    page_name = sample_name + ".html"
                    page_path = os.path.join(
                        reports_dir, page_name.replace(' ', '_').lower())
                    relpath = os.path.relpath(page_path, wd)
                    sample_links.append(NAVBAR_DROPDOWN_LINK.format(
                                            html_page=relpath,
                                            page_name=sample_name))

                    sample_links.append(NAVBAR_DROPDOWN_FOOTER)

                else:
                # Create a menu link to the samples parent page
                    samples_page = os.path.join(reports_dir, "samples.html")
                    relpath = os.path.relpath(samples_page, wd)
                    sample_links.append(NAVBAR_MENU_LINK.format(
                                            html_page=relpath,
                                            page_name="Samples"))
            
            # Deprecated version. Requires objects.tsv file, not stats.tsv

            # If the number of samples is 20 or less, use a drop-down menu
            # if len(objs['sample_name'].drop_duplicates()) <= 20:
                # # Create drop-down menu item for all the samples
                # sample_links.append(
                    # NAVBAR_DROPDOWN_HEADER.format(menu_name="Samples"))
                # samples_page = os.path.join(reports_dir, "samples.html")
                # relpath = os.path.relpath(samples_page, wd)
                # sample_links.append(NAVBAR_DROPDOWN_LINK.format(
                                        # html_page=relpath,
                                        # page_name="All samples"))
                # sample_links.append(NAVBAR_DROPDOWN_DIVIDER)
                # for sample_name in objs['sample_name'].drop_duplicates().sort_values():
                    # page_name = sample_name + ".html"
                    # page_path = os.path.join(reports_dir, page_name.replace(' ', '_').lower())
                    # relpath = os.path.relpath(page_path, wd)
                    # sample_links.append(NAVBAR_DROPDOWN_LINK.format(
                                            # html_page=relpath,
                                            # page_name=sample_name))
                # sample_links.append(NAVBAR_DROPDOWN_FOOTER)
            # else:
                # # Create a menu link to the samples parent page
                # samples_page = os.path.join(reports_dir, "samples.html")
                # relpath = os.path.relpath(samples_page, wd)
                # sample_links.append(NAVBAR_MENU_LINK.format(
                                        # html_page=relpath,
                                        # page_name="Samples"))

            return ("\n".join([navbar_header, status_link,
                               "\n".join(obj_links),
                               "\n".join(sample_links),
                               NAVBAR_FOOTER]))


        def create_project_objects():
            """ Add project level summaries as additional figures/links """

            all_protocols = [sample.protocol for sample in self.prj.samples]

            # For each protocol report the project summarizers' results
            for protocol in set(all_protocols):
                obj_figs = []
                num_figures = 0
                obj_links = []
                warnings = []
                ifaces = self.prj.interfaces_by_protocol[alpha_cased(protocol)]

                # Check the interface files for summarizers
                for iface in ifaces:
                    pl = iface.fetch_pipelines(protocol)
                    summary_results = iface.get_attribute(pl, "summary_results")

                    # Build the HTML for each summary result
                    if summary_results is not None:
                        for result in summary_results:
                            caption = str(result['caption'])
                            result_file = str(result['path']).replace(
                                            '{name}', str(self.prj.name))
                            result_img = str(result['thumbnail_path']).replace(
                                            '{name}', str(self.prj.name))
                            search = os.path.join(self.prj.metadata.output_dir,
                                                  '{}'.format(result_file))

                            # Confirm the file itself was produced
                            if glob.glob(search):
                                file_path = str(glob.glob(search)[0])
                                file_relpath = os.path.relpath(
                                                file_path,
                                                self.prj.metadata.output_dir)
                                search = os.path.join(self.prj.metadata.output_dir,
                                                      '{}'.format(result_img))

                                # Add as a figure if thumbnail exists
                                if glob.glob(search):
                                    img_path = str(glob.glob(search)[0])
                                    img_relpath = os.path.relpath(
                                                    img_path,
                                                    self.prj.metadata.output_dir)

                                    # Add to single row
                                    if num_figures < 3:
                                        obj_figs.append(HTML_FIGURE.format(
                                            path=file_relpath,
                                            image=img_relpath,
                                            label='{}: Click to see full-size figure'.format(caption)))
                                        num_figures += 1

                                    # Close the previous row and start a new one
                                    else:
                                        num_figures = 1
                                        obj_figs.append("\t\t\t</div>")
                                        obj_figs.append("\t\t\t<div class='row justify-content-start'>")
                                        obj_figs.append(HTML_FIGURE.format(
                                            path=file_relpath,
                                            image=img_relpath,
                                            label='{}: Click to see full-size figure'.format(caption)))

                                # No thumbnail exists, add as a link in a list
                                else:
                                    obj_links.append(OBJECTS_LINK.format(
                                        path=file_relpath, label='{}: Click to see full-size figure'.format(caption)))

                            else:
                                warnings.append(caption)
                    else:
                        _LOGGER.warn("No summarizer found for this pipeline.")
                if warnings:
                    _LOGGER.warn("Summarizer was unable to find: " +
                                 ', '.join(str(file) for file in warnings))

                while num_figures < 3:
                    # Add additional empty columns for clean format
                    obj_figs.append("\t\t\t  <div class='col'>")
                    obj_figs.append("\t\t\t  </div>")
                    num_figures += 1

                return ("\n".join(["\t\t<h5>Looper project objects</h5>",
                                   "\t\t<div class='container'>",
                                   "\t\t\t<div class='row justify-content-start'>",
                                   "\n".join(obj_figs),
                                   "\t\t\t</div>",
                                   "\t\t</div>",
                                   OBJECTS_LIST_HEADER,
                                   "\n".join(obj_links),
                                   OBJECTS_LIST_FOOTER]))


        def create_index_html(objs, stats, col_names):
            """
            Generate an index.html style project home page w/ sample summary
            statistics
            
            :param panda.DataFrame objs: project level dataframe containing
                any reported objects for all samples
            :param list stats: a summary file of pipeline statistics for each
                analyzed sample                
            """

            if not objs.dropna().empty:
                objs.drop_duplicates(keep='last', inplace=True)
            # Generate parent index.html page path
            index_html_path = "{root}_summary.html".format(
                root=os.path.join(self.prj.metadata.output_dir, self.prj.name))

            index_html_file = open(index_html_path, 'w')
            index_html_file.write(HTML_HEAD_OPEN)
            index_html_file.write("\t\t<style>\n")
            index_html_file.write(TABLE_STYLE_ROTATED_HEADER)
            index_html_file.write(TABLE_STYLE_TEXT)
            index_html_file.write("\t\t</style>\n")
            index_html_file.write(HTML_TITLE.format(project_name=self.prj.name))
            navbar = create_navbar(objs, stats, self.prj.metadata.output_dir)
            index_html_file.write(navbar)
            index_html_file.write(HTML_HEAD_CLOSE)

            # Add stats_summary.tsv button link
            tsv_outfile_path = os.path.join(self.prj.metadata.output_dir,
                                            self.prj.name)
            if hasattr(self.prj, "subproject") and self.prj.subproject:
                tsv_outfile_path += '_' + self.prj.subproject
            tsv_outfile_path += '_stats_summary.tsv'
            stats_relpath = os.path.relpath(tsv_outfile_path,
                                            self.prj.metadata.output_dir)

            # Add stats summary table to index page and produce individual
            # sample pages
            if os.path.isfile(tsv_outfile_path):
                index_html_file.write(TABLE_HEADER.format(file_path=stats_relpath, label="Stats Summary File"))
                # Produce table columns
                for key in col_names:
                    index_html_file.write(TABLE_COLS.format(col_val=str(key)))
                index_html_file.write(TABLE_COLS_FOOTER)

                # Produce table rows
                sample_pos = 0
                col_pos = 0
                num_columns = len(col_names)
                for row in stats:
                    # Match row value to column
                    # Row is disordered and does not handle empty cells
                    table_row = []
                    while col_pos < num_columns:
                        value = row.get(col_names[col_pos])
                        if value is None:
                            value = ''
                        table_row.append(value)
                        col_pos += 1
                    # Reset column position counter
                    col_pos = 0
                    sample_name = str(stats[sample_pos]['sample_name'])
                    index_html_file.write(TABLE_ROW_HEADER)
                    # Order table_row by col_names
                    sample_stats = OrderedDict(zip(col_names, table_row))
                    for value in table_row:
                        if value == sample_name:
                            # Generate individual sample page and return link
                            sample_page = create_sample_html(objs,
                                                             stats,
                                                             sample_name,
                                                             sample_stats)
                            # Treat sample_name as a link to sample page
                            index_html_file.write(TABLE_ROWS_LINK.format(
                                html_page=sample_page,
                                page_name=sample_page,
                                link_name=sample_name))
                        # If not the sample name, add as an unlinked cell value
                        else:
                            index_html_file.write(TABLE_ROWS.format(
                                row_val=str(value)))
                    index_html_file.write(TABLE_ROW_FOOTER)
                    sample_pos += 1
                index_html_file.write(TABLE_FOOTER)
                index_html_file.write(TABLE_VISUALIZATION)
            else:
                _LOGGER.warn("No stats file '%s'", tsv_outfile_path)

            # Create parent samples page with links to each sample
            create_sample_parent_html(objs, stats)

            # Create objects pages
            if not objs.dropna().empty:
                for key in objs['key'].drop_duplicates().sort_values():
                    single_object = objs[objs['key'] == key]
                    create_object_html(single_object, objs, stats)

            # Create parent objects page with links to each object type
            create_object_parent_html(objs, stats)

            # Create status page with each sample's status listed
            create_status_html(objs, stats)

            # Add project level objects
            prj_objs = create_project_objects()
            index_html_file.write("\t\t<hr>\n")
            index_html_file.write(prj_objs)
            index_html_file.write("\t\t<hr>\n")

            # Complete and close HTML file
            index_html_file.write(HTML_FOOTER)
            index_html_file.close()
            
            # Return the path to the completed index.html file
            return index_html_path

        # Generate HTML report
        index_html_path = create_index_html(objs, stats, columns)
        return index_html_path


def uniqify(seq):
    """ Fast way to uniqify while preserving input order. """
    # http://stackoverflow.com/questions/480214/
    seen = set()
    seen_add = seen.add
    return [x for x in seq if not (x in seen or seen_add(x))]<|MERGE_RESOLUTION|>--- conflicted
+++ resolved
@@ -81,9 +81,7 @@
         <script src="https://d3js.org/d3.v5.min.js"></script>
         <!-- Plotly -->
         <script src="https://cdn.plot.ly/plotly-latest.min.js"></script>
-<<<<<<< HEAD
-        <script type="text/javascript">
-=======
+
         <!-- DataTables JQuery extension -->
         <script src="https://cdn.datatables.net/1.10.18/js/jquery.dataTables.min.js"></script>
         <script src="https://cdn.datatables.net/fixedcolumns/3.2.6/js/dataTables.fixedColumns.min.js"></script>
@@ -99,7 +97,6 @@
             });
           } );
 
->>>>>>> 77a538e1
           var table = document.getElementById("data-table");
 
           function graphCol(colname){
@@ -418,22 +415,13 @@
 """
 TABLE_HEADER = \
 """
-<<<<<<< HEAD
-=======
-
->>>>>>> 77a538e1
       <div class="row" style="margin-top: 20px; margin-bottom: 20px;">
         <h2 class="col-10">Looper stats summary</h2>
         <button type='button' href='{file_path}' class='btn btn-outline-primary'>{label}</button>
       </div>
       
-<<<<<<< HEAD
-      <div class="table-responsive-sm" style="overflow-x: scroll;">
-        <table class="table table-sm table-striped table-header-rotated table-condensed" id="data-table">                           
-=======
       <div>
         <table class="display compact" id="data-table">
->>>>>>> 77a538e1
           <thead>
             <tr>
 """
@@ -467,11 +455,7 @@
 """
 TABLE_ROWS_LINK = \
 """\
-<<<<<<< HEAD
-              <td style="cursor:pointer" onclick="location.href='{html_page}'" class="fix-col"><a class="LN1 LN2 LN3 LN4 LN5" href="{page_name}" target="_top">{link_name}</a></td>
-=======
               <td style="cursor:pointer" onclick="location.href='{html_page}'"><a class="LN1 LN2 LN3 LN4 LN5" href="{page_name}">{link_name}</a></td>
->>>>>>> 77a538e1
 """
 LINKS_STYLE_BASIC = \
 """
