--- conflicted
+++ resolved
@@ -14,11 +14,7 @@
         <div>
           <table class="display compact" id="data-table">
             <thead>
-<<<<<<< HEAD
-	            <tr>
-=======
-                <tr>
->>>>>>> 3a864189
+				<tr>
 					{% for column in columns %}
 						<th>{{ column }}</th>
 					{% endfor %}
